--- conflicted
+++ resolved
@@ -160,24 +160,8 @@
         // Initialize mint year tracking
         // HARDCODED to 01/01/2025 - Year 1 = 2025, Year 2 = 2026, etc.
         currentMintYear = 1;
-<<<<<<< HEAD
         mintYearStartTime = YEAR_2025_START;
         originalMintYearStartTime = YEAR_2025_START;
-=======
-        
-        // If _yearStartTime is provided and valid, use it; otherwise use block.timestamp
-        // Validate: must be within reasonable range (not too far in past/future)
-        if (_yearStartTime > 0) {
-            require(_yearStartTime <= block.timestamp + 365 days, "Year start time too far in future");
-            require(_yearStartTime >= block.timestamp - 365 days, "Year start time too far in past");
-            mintYearStartTime = _yearStartTime;
-            originalMintYearStartTime = _yearStartTime;
-        } else {
-            // Default to current timestamp if not specified
-            mintYearStartTime = block.timestamp;
-            originalMintYearStartTime = block.timestamp;
-        }
->>>>>>> 9b06c2a3
     }
     
     // Legacy initializer removed to eliminate single-holder initial distribution path
